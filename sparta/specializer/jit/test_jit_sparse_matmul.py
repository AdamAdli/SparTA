<<<<<<< HEAD
import os
os.sys.path.append(os.getcwd())

=======
from dataclasses import dataclass
from typing import Optional
>>>>>>> db3e808a
import torch
import numpy as np
import time
from sparta.common import tesa
from sparta import specializer
from sparta.specializer.jit import kernels as jk

# import pycuda.driver as drv
# import pycuda.gpuarray as ga
# from pycuda.compiler import SourceModule

class MatmulDSDTest:

    def __init__(self, cfg: dict, sparsity: float, transpose: bool, bias: bool) -> None:
        self.cfg = dict(cfg)
        self.transponse = transpose
        self.bias = bias
        self.sparsity = sparsity
        assert sparsity > 0. and sparsity < 1.

        # generate random data
        self.A = torch.rand((cfg['GLOBAL_M_VALUE'], cfg['GLOBAL_K_VALUE']), dtype=torch.float32).cuda()
        self.B = torch.rand((cfg['GLOBAL_N_VALUE'], cfg['GLOBAL_K_VALUE']), dtype=torch.float32).cuda()
        self.B_mask = torch.rand((
            cfg['GLOBAL_N_VALUE'] // cfg['BLOCK_SIZE_N_VALUE'],
            cfg['GLOBAL_K_VALUE'] // cfg['BLOCK_SIZE_K_VALUE'],
        )).cuda() > sparsity
        self.B_mask_upsample = torch.nn.Upsample(scale_factor=(cfg['BLOCK_SIZE_N_VALUE'], cfg['BLOCK_SIZE_K_VALUE']), mode='nearest')(self.B_mask.float().view(1,1,self.B_mask.shape[0],self.B_mask.shape[1])).int().squeeze()
        # B_mask_upsample = np.zeros((cfg['GLOBAL_N_VALUE'], cfg['GLOBAL_K_VALUE']))
        # for row_idx in range(self.B_mask.shape[0]):
        #     for col_idx in range(self.B_mask.shape[1]):
        #         row_start = row_idx * cfg['BLOCK_SIZE_N_VALUE']
        #         row_end = row_start + cfg['BLOCK_SIZE_N_VALUE']
        #         col_start = col_idx * cfg['BLOCK_SIZE_K_VALUE']
        #         col_end = col_start + cfg['BLOCK_SIZE_K_VALUE']
        #         B_mask_upsample[row_start:row_end, col_start:col_end] = self.B_mask[row_idx, col_idx]
        # B_mask_upsample = torch.from_numpy(B_mask_upsample).int()
        # assert torch.equal(B_mask_upsample, B_mask_upsample_2)
        self.B = torch.mul(self.B, self.B_mask_upsample)
        self.Bias = torch.rand((cfg['GLOBAL_N_VALUE'], ), dtype=torch.float32).cuda() if bias else None

        self.GT = torch.mm(self.A, self.B.T)
        if self.Bias is not None:
            self.GT = self.GT + self.Bias
        self.C = torch.empty(self.GT.shape, dtype=torch.float32).cuda()

        B_tesa = tesa.BCSR(
            dense=self.B.cpu().numpy(),
            mask=self.B_mask.cpu().numpy(),
            block_size=(cfg['BLOCK_SIZE_N_VALUE'], cfg['BLOCK_SIZE_K_VALUE'])
        ).sparse
        self.B_val = torch.from_numpy(B_tesa['val']).cuda()
        self.B_ptr = torch.from_numpy(B_tesa['row_ptr']).cuda()
        self.B_idx = torch.from_numpy(B_tesa['col_idx']).cuda()
        
    def test_matmul_kernel(self, kernel: jk.SparseMatMul, repeat: int =1000):
        kernel.matmul(self.A, self.B_val, self.B_ptr, self.B_idx, self.C, self.Bias)
        torch.cuda.synchronize()
        torch.testing.assert_close(self.C,self.GT)

        for _ in range(10):
            kernel.matmul(self.A, self.B_val, self.B_ptr, self.B_idx, self.C, self.Bias)
        torch.cuda.synchronize()

        start = torch.cuda.Event(enable_timing=True)
        end = torch.cuda.Event(enable_timing=True)
        start.record()
        for _ in range(repeat):
            kernel.matmul(self.A, self.B_val, self.B_ptr, self.B_idx, self.C, self.Bias)
        end.record()
        torch.cuda.synchronize()
        t = start.elapsed_time(end) / repeat
        print(f'PyCuda Latency: {t} ms') 
        return t       

# def prepare_data(cfg):
#     A = np.random.uniform(size=(cfg['GLOBAL_M_VALUE'], cfg['GLOBAL_K_VALUE'])).astype(np.float32)
#     B = np.random.uniform(size=(cfg['GLOBAL_N_VALUE'], cfg['GLOBAL_K_VALUE'])).astype(np.float32)
#     B_mask = np.random.uniform(size=(
#         cfg['GLOBAL_N_VALUE'] // cfg['BLOCK_SIZE_N_VALUE'],
#         cfg['GLOBAL_K_VALUE'] // cfg['BLOCK_SIZE_K_VALUE'],
#     )) < 0.2
#     B_tesa = tesa.BCSR(
#         dense=B,
#         mask=B_mask,
#         block_size=(cfg['BLOCK_SIZE_N_VALUE'], cfg['BLOCK_SIZE_K_VALUE'])
#     ).sparse
#     B_val = B_tesa['val']
#     bias = np.random.uniform(size=(cfg['GLOBAL_N_VALUE'], )).astype(np.float32)

#     B_mask_tiled = np.zeros((cfg['GLOBAL_N_VALUE'], cfg['GLOBAL_K_VALUE']))
#     for row_idx in range(B_mask.shape[0]):
#         for col_idx in range(B_mask.shape[1]):
#             row_start = row_idx * cfg['BLOCK_SIZE_N_VALUE']
#             row_end = row_start + cfg['BLOCK_SIZE_N_VALUE']
#             col_start = col_idx * cfg['BLOCK_SIZE_K_VALUE']
#             col_end = col_start + cfg['BLOCK_SIZE_K_VALUE']
#             B_mask_tiled[row_start:row_end, col_start:col_end] = B_mask[row_idx, col_idx]

#     B *= B_mask_tiled
#     C_tgt = A @ B.T 
#     return A, B, B_tesa, B_mask, bias, C_tgt


cfg = {
    'GLOBAL_M_VALUE': 1024,
    'GLOBAL_K_VALUE': 256,
    'GLOBAL_N_VALUE': 512,
    'BLOCK_SIZE_M_VALUE': 64,
    'BLOCK_SIZE_K_VALUE': 8,
    'BLOCK_SIZE_N_VALUE': 128,
    'THREAD_SIZE_M_VALUE': 8,
    'THREAD_SIZE_K_VALUE': 4,
    'THREAD_SIZE_N_VALUE': 16
}

test = MatmulDSDTest(cfg, 0.8, transpose=True, bias=False)
s = jk.SparseMatMul('dsd', transpose=True)
s.set_parameters(cfg)
s.compile()
test.test_matmul_kernel(s)

# A, B, B_tesa, B_mask, bias, C_tgt = prepare_data(cfg)
# TG = torch.from_numpy(C_tgt).cuda()
# AG = torch.from_numpy(A).cuda()
# BG = {k:torch.from_numpy(v).cuda() for k,v in B_tesa.items()}
# VALG = torch.from_numpy(B_tesa['val']).cuda()
# PTRG = torch.from_numpy(B_tesa['row_ptr']).cuda()
# IDXG = torch.from_numpy(B_tesa['col_idx']).cuda()
# CG = torch.empty(C_tgt.shape).cuda()

<|MERGE_RESOLUTION|>--- conflicted
+++ resolved
@@ -1,11 +1,5 @@
-<<<<<<< HEAD
-import os
-os.sys.path.append(os.getcwd())
-
-=======
 from dataclasses import dataclass
 from typing import Optional
->>>>>>> db3e808a
 import torch
 import numpy as np
 import time
