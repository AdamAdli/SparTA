--- conflicted
+++ resolved
@@ -32,14 +32,9 @@
 class _Parameter:
     name: str
     value: Any
-<<<<<<< HEAD
     is_tunable: Optional[bool] = False
     is_dynamic: Optional[bool] = False
     search_space: Optional[TunableItemCfg] = None
-=======
-    is_tunable: bool
-    search_space: Optional[List[Any]] = None
->>>>>>> c7d7ad0d
 
     def __post_init__(self):
         if self.search_space is not None:
@@ -143,13 +138,8 @@
         self.add_ports()
 
     def add_parameter(
-<<<<<<< HEAD
         self, name: str, value: Any = None, is_tunable: bool = False, is_dynamic: bool = False,
-        search_space: Optional[list[Any]] = None
-=======
-        self, name: str, value: Any = None, is_tunable: bool = False,
         search_space: Optional[List[Any]] = None
->>>>>>> c7d7ad0d
     ):
         self.parameters[name] = _Parameter(name, value, is_tunable, is_dynamic, search_space)
 
