# Copyright (c) Microsoft Corporation.
# Licensed under the MIT license.

import abc
from sys import implementation
import warnings
import subprocess
from typing import Type, Tuple, List, Dict

import torch
import numpy as np

from sparta.specializer import kernels, tuners
from sparta.common.tuning import TunableItemCfg, Tunable


class OperatorBase(torch.nn.Module):
    '''Base class of sparse operators.

    Args:
        raw_module (torch.nn.Module): The corresponding dense operator.
        base_class (Type[torch.nn.Module]): Class of the dense operator.
    '''

    def __init__(self, raw_module: torch.nn.Module, base_class: Type[torch.nn.Module]):
        if type(raw_module) is not base_class:
            raise ValueError(f'expected a {base_class} module')
        super().__init__()
        self._raw_module = raw_module
        self._forward_kernel = None
        self._forward_function = None
        self._tuner = None
        self._mask = None
        self.ready = False
        self._possible_implementations = {}

<<<<<<< HEAD
    def build(self, params: dict, sample_inputs: list = None, jit: bool = True):
=======
    def build(self, impl: str, config: Dict, jit: bool = True):
>>>>>>> c7d7ad0d
        '''Build the sparse kernel using the specified implementation and configs.

        Args:
            params (str): building parameters. It should be a valid sample of search space
            jit (bool): Determine whether to build the kernel using JIT mode.
        '''
        if sample_inputs:
            shape, inputs = self._read_sample_inputs(*sample_inputs)
        forward_kernel = self._possible_implementations[params['implement']]
        self._forward_function = forward_kernel.compile(params.get('config', {}), self._mask, jit).forward
        self._load_compile_kernel(forward_kernel)
        self.ready = True

    def forward(self, *args):
        '''Forward function. Calls the corresponding dense operator if not built.'''
        if self.ready:
            return self._sparse_forward(*args)
        else:
            warnings.warn('the sparse module is not compiled, using the dense module to forward')
            return self._raw_module.forward(*args)

    def _get_forward_kernel(self, impl: str):
        '''Get the sparse forward kernel using the specified implementation.'''
        impl_id = impl.strip().lower()
        impls = self._possible_implementations()
        if impl_id not in impls:
            raise ValueError(f'invalid implementation: {impl}')
        if self._forward_kernel is None:
            self._forward_kernel = self._create_forward_kernel(impls[impl_id])
        return self._forward_kernel

    @abc.abstractmethod
    def _sparse_forward(self, *args):
        '''Calls the sparse forward kernel.'''

    @abc.abstractmethod
    def _load_compile_kernel(self, forward_kernel: kernels.KernelBase):
        '''Set PyTorch module parameters according to the dense operator.

        Args:
            forward_kernel (kernels.KernelBase): The forward kernel object
                which provides the sparsify function.
        '''

    @abc.abstractmethod
<<<<<<< HEAD
    def _read_sample_inputs(self, *args) -> tuple[dict, dict]:
        '''Read shape config and convert sample inputs to test inputs.'''

    def set_search_space(self, search_space: TunableItemCfg = None):
=======
    def _possible_implementations(self) -> Dict[str, Type[kernels.KernelBase]]:
        '''Get possible implementations.

        Returns:
            dict: Key is the implementation name, value is the corresponding kernel class.
        '''

    @abc.abstractmethod
    def _create_forward_kernel(self, kernel_class: Type[kernels.KernelBase]) -> kernels.KernelBase:
        '''Instantiate a forward kernel object using the specified kernel class.'''

    @abc.abstractmethod
    def _read_sample_inputs(self, *args) -> Tuple[dict, dict]:
        '''Read shape config and convert sample inputs to test inputs.'''

    def set_search_space(self, search_space: Dict[str, Dict[str, list]]):
>>>>>>> c7d7ad0d
        '''Input a custom search space to override the default one before tuning.

        Examples:

            .. code-block:: python

                # Create a dense linear layer
                dense_linear = torch.nn.Linear(1024, 2048)

                # Create a mask
                weight_mask = torch.rand((2048, 1024)) > 0.99

                # Create a sparse linear layer using the dense layer and the mask
                sparse_linear = sparta.nn.SparseLinear(dense_linear, weight_mask=weight_mask)

                # Set custom search space
                search_space_cfg = TunableItemCfg('choice', [
                    {'implement': 'openai'},
                    {
                        'implement': 'sparta',
                        'config':{
                            'BLOCK_SIZE_M_VALUE': TunableItemCfg('choice', [32, 64]),
                            'BLOCK_SIZE_K_VALUE': TunableItemCfg('choice', [32, 64]),
                            'BLOCK_SIZE_N_VALUE': TunableItemCfg('choice', [32, 64]),
                            'THREAD_SIZE_M_VALUE': TunableItemCfg('choice', [4]),
                            'THREAD_SIZE_K_VALUE': TunableItemCfg('choice', [4]),
                            'THREAD_SIZE_N_VALUE': TunableItemCfg('choice', [4]),
                        }
                    },
                ])
                sparse_linear.set_search_space(search_space_cfg)

                # Tune the sparse linear layer
                sparta.tune(sparse_linear, sample_inputs=[torch.rand((512, 1024))])

        Args:
            search_space (dict): Key is the tuning algorithm, value is a dictionary whose keys are
                tunable parameters and values are lists of possible values.
        '''
        if search_space is None:
            search_space = TunableItemCfg('choice', [dict(implement=k,config=v.get_search_space()) for k,v in self._possible_implementations.items()])
        self._tuner = Tunable(search_space_cfg=search_space)

    def tune(self, sample_inputs: List[torch.Tensor], algo: str = 'grid', max_trials: int = -1):
        '''Go through all possible implementations and corresponding search spaces,
        find the best implementation and the best configuration.

        Args:
            sample_inputs (list[torch.Tensor]): Sample input tensors to determine shape
                parameters which cannot be tuned.
            algo (str): The tuning algorithm. Only grid search is supported now.
            max_trials (int): Maximum trial number. Negative value means infinity.

        Returns:
            tuple: The first value is the best implementation, the second value is the best config.
                Return (None, None) if all trials fail.
        '''
        max_trials = np.Inf if max_trials < 0 else max_trials
        if algo.strip().lower() == 'grid':
            tuner_class = tuners.GridSearchTunner
        else:
            raise ValueError(f'unsupported tuning algorithm: {algo}')
        shape, inputs = self._read_sample_inputs(*sample_inputs)
        best_impl = None
        best_cfg = None
        best_latency = np.Inf
        print(f'==================== Tuning ====================')
        for implementation, kernel_class in self._possible_implementations().items():
            kernel = self._create_forward_kernel(kernel_class)
            if implementation in self._custom_search_space:
                kernel.set_search_space(self._custom_search_space[implementation])
            space = kernel.get_search_space()
            tuner = tuner_class(space)
            space_size = round(np.exp(np.sum(np.log([len(s) for s in space.values()]))))
            print(f'----- Implementation: {implementation}; Search space: {space_size} -----')
            impl_best_cfg = None
            impl_best_latency = np.Inf
            num = 0
            for cfg in tuner._configs():
                num += 1
                print(f'#{num}: {", ".join([f"{k}={v}" for k, v in cfg.items()])}')
                try:
                    latency = kernel.test(dict(shape, **cfg), mask=self._mask, inputs=inputs)
                except AssertionError:
                    print(f'Invalid config')
                    continue
                except subprocess.SubprocessError:
                    print(f'An error occured')
                    continue
                if latency < impl_best_latency:
                    impl_best_cfg = cfg
                    impl_best_latency = latency
                print(f'Latency: {latency} ms')
                if num >= max_trials:
                    break
            if impl_best_latency < best_latency:
                best_latency = impl_best_latency
                best_cfg = impl_best_cfg
                best_impl = implementation
        if best_impl is not None and best_cfg is not None:
            best_cfg.update(shape)
            print(f'Best implementation: {best_impl}')
            print(f'Best config: {best_cfg}')
        else:
            print('All configs test failed')
        print(f'================================================')
        return best_impl, best_cfg<|MERGE_RESOLUTION|>--- conflicted
+++ resolved
@@ -34,11 +34,7 @@
         self.ready = False
         self._possible_implementations = {}
 
-<<<<<<< HEAD
-    def build(self, params: dict, sample_inputs: list = None, jit: bool = True):
-=======
-    def build(self, impl: str, config: Dict, jit: bool = True):
->>>>>>> c7d7ad0d
+    def build(self, params: Dict, sample_inputs: List = None, jit: bool = True):
         '''Build the sparse kernel using the specified implementation and configs.
 
         Args:
@@ -84,29 +80,10 @@
         '''
 
     @abc.abstractmethod
-<<<<<<< HEAD
-    def _read_sample_inputs(self, *args) -> tuple[dict, dict]:
+    def _read_sample_inputs(self, *args) -> Tuple[dict, dict]:
         '''Read shape config and convert sample inputs to test inputs.'''
 
     def set_search_space(self, search_space: TunableItemCfg = None):
-=======
-    def _possible_implementations(self) -> Dict[str, Type[kernels.KernelBase]]:
-        '''Get possible implementations.
-
-        Returns:
-            dict: Key is the implementation name, value is the corresponding kernel class.
-        '''
-
-    @abc.abstractmethod
-    def _create_forward_kernel(self, kernel_class: Type[kernels.KernelBase]) -> kernels.KernelBase:
-        '''Instantiate a forward kernel object using the specified kernel class.'''
-
-    @abc.abstractmethod
-    def _read_sample_inputs(self, *args) -> Tuple[dict, dict]:
-        '''Read shape config and convert sample inputs to test inputs.'''
-
-    def set_search_space(self, search_space: Dict[str, Dict[str, list]]):
->>>>>>> c7d7ad0d
         '''Input a custom search space to override the default one before tuning.
 
         Examples:
